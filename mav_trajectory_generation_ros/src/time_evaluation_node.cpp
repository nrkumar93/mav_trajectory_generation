#include <ros/ros.h>
#include <ros/package.h>

#include <mav_visualization/helpers.h>
#include <mav_trajectory_generation/polynomial_optimization_linear.h>
#include <mav_trajectory_generation/polynomial_optimization_nonlinear.h>
#include <mav_trajectory_generation/timing.h>
#include "mav_trajectory_generation/trajectory_sampling.h"

#include "mav_trajectory_generation_ros/ros_conversions.h"
#include "mav_trajectory_generation_ros/ros_visualization.h"

namespace mav_trajectory_generation {

// Benchmarking utilities to evaluate different methods of time allocation for
// polynomial trajectories.

struct TimeAllocationBenchmarkResult {
  TimeAllocationBenchmarkResult()
      : trial_number(-1),
        method_name("none"),
        num_segments(0),
        nominal_length(0.0),
        optimization_success(false),
        bounds_violated(false),
        trajectory_time(0.0),
        trajectory_length(0.0),
        computation_time(0.0),
        v_min_actual(Extremum(0.0, 0.0, 0)),
        a_min_actual(Extremum(0.0, 0.0, 0)),
        v_max_actual(Extremum(0.0, 0.0, 0)),
        a_max_actual(Extremum(0.0, 0.0, 0)),
        abs_violation_v(0.0),
        abs_violation_a(0.0),
        rel_violation_v(0.0),
        rel_violation_a(0.0),
        max_dist_from_straight_line(0.0),
        area_traj_straight_line(0.0) {}

  // Evaluation settings
  int trial_number;
  std::string method_name;

  // Trajectory settings
  int num_segments;
  double nominal_length;

  // Evaluation results
  bool optimization_success;
  bool bounds_violated;
  double trajectory_time;
  double trajectory_length;
  double computation_time;
  Extremum v_min_actual;
  Extremum a_min_actual;
  Extremum v_max_actual;
  Extremum a_max_actual;
  double abs_violation_v;
  double abs_violation_a;
  double rel_violation_v;
  double rel_violation_a;
  double max_dist_from_straight_line;
  double area_traj_straight_line;

  // More to come: convex hull/bounding box, etc.
};

class TimeEvaluationNode {
 public:
  TimeEvaluationNode(const ros::NodeHandle& nh,
                     const ros::NodeHandle& nh_private);

  // Number of Coefficients
  const static int kN = 10;  // has to be even !!
  // Dimension
  const static int kDim = 3;

  // Running the actual benchmark, one trial at a time (so that it can be
  // paused between for visualization).
  void runBenchmark(int trial_number, int num_segments);

  // Generate trajectories with different methods.
  void runNfabian(const Vertex::Vector& vertices, Trajectory* trajectory) const;
  void runTrapezoidalTime(const Vertex::Vector& vertices,
                          Trajectory* trajectory) const;
  void runNonlinear(const Vertex::Vector& vertices,
                    Trajectory* trajectory) const;
  void runNonlinearRichter(const Vertex::Vector& vertices,
                           bool use_gradient_descent,
                           Trajectory* trajectory) const;
  void runMellingerOuterLoop(const Vertex::Vector& vertices,
                             bool use_trapezoidal_time,
                             bool use_gradient_descent,
                             Trajectory* trajectory) const;
  void runSegmentViolationScalingTime(const Vertex::Vector& vertices,
                                      Trajectory* trajectory) const;

  void evaluateTrajectory(const std::string& method_name,
                          const Trajectory& traj,
                          TimeAllocationBenchmarkResult* result) const;

  void visualizeTrajectory(const std::string& method_name,
                           const Trajectory& traj,
                           visualization_msgs::MarkerArray* markers);

  // Accessors.
  bool visualize() const { return visualize_; }

  // Helpers.
  visualization_msgs::Marker createMarkerForPath(
      mav_msgs::EigenTrajectoryPointVector& path,
      const std_msgs::ColorRGBA& color, const std::string& name,
      double scale = 0.05) const;

  bool computeMinMaxMagnitudeAllSegments(
          const Segment::Vector& segments, int derivative,
          const std::vector<int>& dimensions,
          std::vector<Extremum>* maxima) const;
  double computePathLength(mav_msgs::EigenTrajectoryPointVector& path) const;
  double computePointLineDistance(const Eigen::Vector3d& A,
                                  const Eigen::Vector3d& B,
                                  const Eigen::Vector3d& C) const;
  std::string printResults() const;
  void outputResults(
          const std::string& filename,
          const std::vector<TimeAllocationBenchmarkResult>& results) const;

 private:
  ros::NodeHandle nh_;
  ros::NodeHandle nh_private_;

  // General settings.
  std::string frame_id_;
  bool visualize_;

  // Dynamic constraints.
  double v_max_;
  double a_max_;

  // General trajectory settings.
  int max_derivative_order_;

  // Store all the results.
  std::vector<TimeAllocationBenchmarkResult> results_;

  // ROS stuff.
  ros::Publisher path_marker_pub_;
};

TimeEvaluationNode::TimeEvaluationNode(const ros::NodeHandle& nh,
                                       const ros::NodeHandle& nh_private)
    : nh_(nh),
      nh_private_(nh_private),
      frame_id_("world"),
      visualize_(true),
      v_max_(1.0),
      a_max_(2.0),
      max_derivative_order_(derivative_order::JERK) {
  nh_private_.param("frame_id", frame_id_, frame_id_);
  nh_private_.param("visualize", visualize_, visualize_);
  nh_private_.param("v_max", v_max_, v_max_);
  nh_private_.param("a_max", a_max_, a_max_);

  path_marker_pub_ =
      nh_private_.advertise<visualization_msgs::MarkerArray>("path", 1, true);
}

void TimeEvaluationNode::runBenchmark(int trial_number, int num_segments) {
  srand(trial_number);

  const Eigen::VectorXd min_pos = Eigen::VectorXd::Constant(kDim, -5.0);
  const Eigen::VectorXd max_pos = -min_pos;

  // Use trial number as seed to create the trajectory.
  Vertex::Vector vertices;
  const double side_length = 10.0;
  const int rounds = 2;
  vertices = createSquareVertices(max_derivative_order_,
                                  Eigen::Vector3d::Zero(), side_length, rounds);

  TimeAllocationBenchmarkResult result;
  // Fill in all the basics in the results that are shared between all the
  // evaluations.
  result.trial_number = trial_number;
  result.num_segments = num_segments;

  // Compute nominal length from the vertices
  double nominal_length = 0.0;
  for (size_t i = 0; i < vertices.size()-1; ++i) {
    Eigen::VectorXd start, end;
    vertices[i].getConstraint(derivative_order::POSITION, &start);
    // Find first vertex with position constraint.
    size_t end_idx = i + 1;
    for (size_t j = end_idx; j < vertices.size(); ++j) {
      if (vertices[j].getConstraint(derivative_order::POSITION, &end)) {
        end_idx = j;
        break;
      }
    }
    const double segment_length = (end.head(3)-start.head(3)).norm();
    nominal_length += segment_length;
  }
  result.nominal_length = nominal_length;

  visualization_msgs::MarkerArray markers;

  // Run all the evaluations.
  std::string method_name = "nfabian";
  Trajectory trajectory_nfabian;
  timing::Timer timer_nfabian(method_name);
  runNfabian(vertices, &trajectory_nfabian);
  timer_nfabian.Stop();
  evaluateTrajectory(method_name, trajectory_nfabian, &result);
  results_.push_back(result);
  if (visualize_) {
    visualizeTrajectory(method_name, trajectory_nfabian, &markers);
  }

  method_name = "trapezoidal";
  Trajectory trajectory_trapezoidal;
  timing::Timer timer_trapezoidal(method_name);
  runTrapezoidalTime(vertices, &trajectory_trapezoidal);
  timer_trapezoidal.Stop();
  evaluateTrajectory(method_name, trajectory_trapezoidal, &result);
  results_.push_back(result);
  if (visualize_) {
    visualizeTrajectory(method_name, trajectory_trapezoidal, &markers);
  }

  method_name = "nonlinear";
  Trajectory trajectory_nonlinear;
  timing::Timer timer_nonlinear(method_name);
  runNonlinear(vertices, &trajectory_nonlinear);
  timer_nonlinear.Stop();
  evaluateTrajectory(method_name, trajectory_nonlinear, &result);
  results_.push_back(result);
  if (visualize_) {
    visualizeTrajectory(method_name, trajectory_nonlinear, &markers);
  }

  method_name = "nonlinear_richter";
  Trajectory trajectory_nonlinear_richter;
  timing::Timer timer_nonlinear_richter(method_name);
  runNonlinearRichter(vertices, false, &trajectory_nonlinear_richter);
  timer_nonlinear_richter.Stop();
  evaluateTrajectory(method_name, trajectory_nonlinear_richter, &result);
  results_.push_back(result);
  if (visualize_) {
    visualizeTrajectory(method_name, trajectory_nonlinear_richter, &markers);
  }

  method_name = "nonlinear_richter_gd";
  Trajectory trajectory_nonlinear_richter_gd;
  timing::Timer timer_nonlinear_richter_gd(method_name);
  runNonlinearRichter(vertices, true, &trajectory_nonlinear_richter_gd);
  timer_nonlinear_richter_gd.Stop();
  evaluateTrajectory(method_name, trajectory_nonlinear_richter_gd, &result);
  results_.push_back(result);
  if (visualize_) {
    visualizeTrajectory(method_name, trajectory_nonlinear_richter_gd, &markers);
  }

  method_name = "mellinger_outer_loop";
  Trajectory trajectory_mellinger_outer_loop;
  timing::Timer timer_mellinger(method_name);
  runMellingerOuterLoop(vertices, false, false, &trajectory_mellinger_outer_loop);
  timer_mellinger.Stop();
  evaluateTrajectory(method_name, trajectory_mellinger_outer_loop, &result);
  results_.push_back(result);
  if (visualize_) {
    visualizeTrajectory(method_name, trajectory_mellinger_outer_loop, &markers);
  }

  method_name = "mellinger_outer_loop_gd";
  Trajectory trajectory_mellinger_outer_loop_gd;
  timing::Timer timer_mellinger_gd(method_name);
  runMellingerOuterLoop(vertices, false, true, &trajectory_mellinger_outer_loop_gd);
  timer_mellinger_gd.Stop();
  evaluateTrajectory(method_name, trajectory_mellinger_outer_loop_gd, &result);
  results_.push_back(result);
  if (visualize_) {
    visualizeTrajectory(method_name, trajectory_mellinger_outer_loop_gd, &markers);
  }

  method_name = "mellinger_outer_loop_trapezoidal_init";
  Trajectory trajectory_mellinger_outer_loop_trapezoidal_init;
  timing::Timer timer_mellinger_trapezoidal(method_name);
  runMellingerOuterLoop(vertices, true, false, &trajectory_mellinger_outer_loop_trapezoidal_init);
  timer_mellinger_trapezoidal.Stop();
  evaluateTrajectory(method_name,
                     trajectory_mellinger_outer_loop_trapezoidal_init, &result);
  results_.push_back(result);
  if (visualize_) {
    visualizeTrajectory(method_name,
                        trajectory_mellinger_outer_loop_trapezoidal_init,
                        &markers);
  }

  method_name = "segment_violation_scaling";
  Trajectory trajectory_segment_violation_scaling;
  timing::Timer timer_segment_violation_scaling(method_name);
  runSegmentViolationScalingTime(vertices,
                                 &trajectory_segment_violation_scaling);
  timer_segment_violation_scaling.Stop();
  evaluateTrajectory(method_name, trajectory_segment_violation_scaling, &result);
  results_.push_back(result);
  if (visualize_) {
    visualizeTrajectory(method_name, trajectory_segment_violation_scaling,
                        &markers);
  }

  if (visualize_) {
    path_marker_pub_.publish(markers);
  }
}

void TimeEvaluationNode::runNfabian(const Vertex::Vector& vertices,
                                    Trajectory* trajectory) const {
  std::vector<double> segment_times;
  segment_times =
      mav_trajectory_generation::estimateSegmentTimes(vertices, v_max_, a_max_);

  mav_trajectory_generation::PolynomialOptimization<kN> linopt(kDim);
  linopt.setupFromVertices(vertices, segment_times, max_derivative_order_);
  linopt.solveLinear();
  linopt.getTrajectory(trajectory);
}

void TimeEvaluationNode::runTrapezoidalTime(const Vertex::Vector& vertices,
                                            Trajectory* trajectory) const {
  std::vector<double> segment_times;
  const double kTimeFactor = 1.0;
  CHECK(mav_trajectory_generation::estimateSegmentTimesVelocityRamp(
      vertices, v_max_, a_max_, kTimeFactor, &segment_times));

  mav_trajectory_generation::PolynomialOptimization<kN> linopt(kDim);
  linopt.setupFromVertices(vertices, segment_times, max_derivative_order_);
  linopt.solveLinear();
  linopt.getTrajectory(trajectory);
}

void TimeEvaluationNode::runNonlinear(const Vertex::Vector& vertices,
                                      Trajectory* trajectory) const {
  std::vector<double> segment_times;
  segment_times =
      mav_trajectory_generation::estimateSegmentTimes(vertices, v_max_, a_max_);

  mav_trajectory_generation::NonlinearOptimizationParameters nlopt_parameters;
  nlopt_parameters.time_alloc_method ==
          NonlinearOptimizationParameters::kSquaredTimeAndConstraints;
  mav_trajectory_generation::PolynomialOptimizationNonLinear<kN> nlopt(
      kDim, nlopt_parameters);
  nlopt.setupFromVertices(vertices, segment_times, max_derivative_order_);
  nlopt.addMaximumMagnitudeConstraint(derivative_order::VELOCITY, v_max_);
  nlopt.addMaximumMagnitudeConstraint(derivative_order::ACCELERATION, a_max_);
  nlopt.optimize();
  nlopt.getTrajectory(trajectory);
}

void TimeEvaluationNode::runNonlinearRichter(
        const Vertex::Vector& vertices, bool use_gradient_descent,
        Trajectory* trajectory) const {
  std::vector<double> segment_times;
  segment_times =
      mav_trajectory_generation::estimateSegmentTimes(vertices, v_max_, a_max_);

  mav_trajectory_generation::NonlinearOptimizationParameters nlopt_parameters;
  if (use_gradient_descent) {
    nlopt_parameters.time_alloc_method =
            NonlinearOptimizationParameters::kRichterTimeAndConstraintsGD;
  } else {
    nlopt_parameters.time_alloc_method =
            NonlinearOptimizationParameters::kRichterTimeAndConstraints;
  }
  mav_trajectory_generation::PolynomialOptimizationNonLinear<kN> nlopt(
      kDim, nlopt_parameters);
  nlopt.setupFromVertices(vertices, segment_times, max_derivative_order_);
  nlopt.addMaximumMagnitudeConstraint(derivative_order::VELOCITY, v_max_);
  nlopt.addMaximumMagnitudeConstraint(derivative_order::ACCELERATION, a_max_);
  nlopt.optimize();
  nlopt.getTrajectory(trajectory);
}

void TimeEvaluationNode::runMellingerOuterLoop(
        const Vertex::Vector& vertices, bool use_trapezoidal_time,
        bool use_gradient_descent, Trajectory* trajectory) const {
  std::vector<double> segment_times;
  if (use_trapezoidal_time) {
    const double kTimeFactor = 1.0;
    CHECK(estimateSegmentTimesVelocityRamp(
            vertices, v_max_, a_max_, kTimeFactor, &segment_times));
  } else {
    segment_times = estimateSegmentTimes(vertices, v_max_, a_max_);
  }

  mav_trajectory_generation::NonlinearOptimizationParameters nlopt_parameters;
  if (use_gradient_descent) {
    nlopt_parameters.time_alloc_method =
            NonlinearOptimizationParameters::kMellingerOuterLoopGD;
  } else {
    nlopt_parameters.algorithm = nlopt::LD_LBFGS;
    nlopt_parameters.time_alloc_method =
            NonlinearOptimizationParameters::kMellingerOuterLoop;
  }
  mav_trajectory_generation::PolynomialOptimizationNonLinear<kN> nlopt(
      kDim, nlopt_parameters);
  nlopt.setupFromVertices(vertices, segment_times, max_derivative_order_);
  nlopt.addMaximumMagnitudeConstraint(derivative_order::VELOCITY, v_max_);
  nlopt.addMaximumMagnitudeConstraint(derivative_order::ACCELERATION, a_max_);
  nlopt.optimize();
  nlopt.getTrajectory(trajectory);
}

void TimeEvaluationNode::runSegmentViolationScalingTime(
        const Vertex::Vector& vertices, Trajectory* trajectory) const {
  std::vector<double> segment_times;
  segment_times =
          mav_trajectory_generation::estimateSegmentTimes(vertices, v_max_,
                                                          a_max_);
  mav_trajectory_generation::PolynomialOptimization<kN> linopt(kDim);
  linopt.setupFromVertices(vertices, segment_times, max_derivative_order_);
  linopt.solveLinear();
  linopt.getTrajectory(trajectory);

  // Check violation and rescale segments
  Segment::Vector segments;
  trajectory->getSegments(&segments);

  // Get relative violation at each segment
  // Taken and modified from Trajectory::computeMinMaxMagnitude()
  std::vector<int> dimensions = {0, 1, 2}; // Evaluate dimensions in x, y and z
  std::vector<Extremum> maxima_vel, maxima_acc;
  computeMinMaxMagnitudeAllSegments(segments, derivative_order::VELOCITY,
                                    dimensions, &maxima_vel);
  computeMinMaxMagnitudeAllSegments(segments, derivative_order::ACCELERATION,
                                    dimensions, &maxima_acc);

  // Print segment times before scaling
  std::cout << "[Violation Scaling Original]: "
            << std::accumulate(segment_times.begin(), segment_times.end(),
                               0.0) << std::endl;

  // Scale segment times according to violation
  for (int i = 0; i < segment_times.size(); ++i) {

    // Evaluate constraint/bound violation
    double abs_violation_v, abs_violation_a, rel_violation_v, rel_violation_a;
    abs_violation_v = maxima_vel[i].value - v_max_;
    abs_violation_a = maxima_acc[i].value - a_max_;
    rel_violation_v = abs_violation_v / v_max_;
    rel_violation_a = abs_violation_a / a_max_;

    double smallest_rel_violation = rel_violation_a > rel_violation_v ?
                                    rel_violation_a : rel_violation_v;

    std::cout << i << " segment time: " << segment_times[i]
              << " | rel_vio_v: " << rel_violation_v
              << " | rel_vio_a: " << rel_violation_a << std::endl;

    segment_times[i] /= (1.0-smallest_rel_violation);
  }

  // Check and make sure if segment times are all > 0.1
  for (double& t : segment_times) {
    t = t <= kOptimizationTimeLowerBound ? kOptimizationTimeLowerBound : t;
  }

  // Solve again with new segment times scaled according to relative violations
  linopt.updateSegmentTimes(segment_times);
  linopt.solveLinear();
  linopt.getTrajectory(trajectory);

  // Check violation and rescale segments
  Segment::Vector segments_after;
  trajectory->getSegments(&segments_after);

  // TODO: only debug
  // Check violation afterwards
  std::vector<Extremum> maxima_vel_after, maxima_acc_after;
  computeMinMaxMagnitudeAllSegments(segments_after, derivative_order::VELOCITY,
                                    dimensions, &maxima_vel_after);
  computeMinMaxMagnitudeAllSegments(segments_after,
                                    derivative_order::ACCELERATION,
                                    dimensions, &maxima_acc_after);

  // Print segment times after scaling
  std::cout << "[Violation Scaling Solution]: "
            << std::accumulate(segment_times.begin(), segment_times.end(),
                               0.0) << std::endl;
  for (int m = 0; m < segments_after.size(); ++m) {
    double abs_violation_v, abs_violation_a, rel_violation_v, rel_violation_a;
    abs_violation_v = maxima_vel_after[m].value - v_max_;
    abs_violation_a = maxima_acc_after[m].value - a_max_;
    rel_violation_v = abs_violation_v / v_max_;
    rel_violation_a = abs_violation_a / a_max_;

    std::cout << m << " segment time: " << segment_times[m]
              << " | rel_vio_v: " << rel_violation_v
              << " | rel_vio_a: " << rel_violation_a << std::endl;
  }
}

void TimeEvaluationNode::visualizeTrajectory(
    const std::string& method_name, const Trajectory& traj,
    visualization_msgs::MarkerArray* markers) {
  // Maybe hash the method name to a color somehow????
  // Just hardcode it for now per method name.
  mav_visualization::Color trajectory_color;

  if (method_name == "nfabian") {
    trajectory_color = mav_visualization::Color::Yellow();
  } else if (method_name == "trapezoidal") {
    trajectory_color = mav_visualization::Color::Green();
  } else if (method_name == "nonlinear") {
    trajectory_color = mav_visualization::Color::Red();
  } else if (method_name == "nonlinear_richter") {
    trajectory_color = mav_visualization::Color::Blue();
  } else if (method_name == "nonlinear_richter_gd") {
    trajectory_color = mav_visualization::Color::Pink();
  } else if (method_name == "mellinger_outer_loop") {
    trajectory_color = mav_visualization::Color::Orange();
  } else if (method_name == "mellinger_outer_loop_trapezoidal_init") {
    trajectory_color = mav_visualization::Color::Gray();
  } else if (method_name == "mellinger_outer_loop_gd") {
    trajectory_color = mav_visualization::Color::Purple();
  } else if (method_name == "segment_violation_scaling") {
    trajectory_color = mav_visualization::Color::Chartreuse();
  } else {
    trajectory_color = mav_visualization::Color::White();
  }

  const double kDefaultSamplingTime = 0.1;  // In seconds.
  mav_msgs::EigenTrajectoryPointVector path;
  sampleWholeTrajectory(traj, kDefaultSamplingTime, &path);

  visualization_msgs::Marker marker;
  marker = createMarkerForPath(path, trajectory_color, method_name);

  markers->markers.push_back(marker);
}

void TimeEvaluationNode::evaluateTrajectory(
    const std::string& method_name, const Trajectory& traj,
    TimeAllocationBenchmarkResult* result) const {
  result->method_name = method_name;

  result->trajectory_time = traj.getMaxTime();

  // Evaluate path length.
  const double kDefaultSamplingTime = 0.1;  // In seconds.
  mav_msgs::EigenTrajectoryPointVector path;
  mav_trajectory_generation::sampleWholeTrajectory(traj, kDefaultSamplingTime,
                                                   &path);
  result->trajectory_length = computePathLength(path);
  result->computation_time = timing::Timing::GetTotalSeconds(method_name);

  // Evaluate min/max extrema
  std::vector<int> dimensions = {0, 1, 2}; // Evaluate dimensions in x, y and z
  traj.computeMinMaxMagnitude(derivative_order::VELOCITY, dimensions,
                              &result->v_min_actual, &result->v_max_actual);
  traj.computeMinMaxMagnitude(derivative_order::ACCELERATION, dimensions,
                              &result->a_min_actual, &result->a_max_actual);

  // Evaluate constraint/bound violation
  result->abs_violation_v = result->v_max_actual.value - v_max_;
  result->abs_violation_a = result->a_max_actual.value - a_max_;
  result->rel_violation_v = result->abs_violation_v / v_max_;
  result->rel_violation_a = result->abs_violation_a / a_max_;
  if ((result->abs_violation_a > 0.0) || (result->abs_violation_v > 0.0)) {
    result->bounds_violated = true;
  } else {
    result->bounds_violated = false;
  }

<<<<<<< HEAD
  // TODO: Add success variable to check for allowed relative violation, ...
//  const double allowed_rel_violation = 0.1;
=======
  // Todo: Add success variable to check for allowed relative violation, ...
  // const double allowed_rel_violation = 0.1;
>>>>>>> 62382af3

  // Evaluate maximum trajectory distance per segment from straight line path
  // 1) Sample trajectory
  // 2) Check for biggest distance in each segment
  std::vector<Segment> segments;
  traj.getSegments(&segments);

  double max_dist = 0.0;
  double prev_dist = 0.0;
  double dist = 0.0;
  double area = 0.0;
  Eigen::Vector3d prev_pos, point;
  for (const auto& segment : segments) {
    // Get start and end of segment
    Eigen::Vector3d start = segment.evaluate(0.0, derivative_order::POSITION);
    Eigen::Vector3d end = segment.evaluate(segment.getTime(),
                                           derivative_order::POSITION);
    // Set point to start position of segment
    point = start;
    for (double t = 0.0; t < segment.getTime(); t+=kDefaultSamplingTime) {
      // Get previous and current position on trajectory
      prev_pos = point;
      point = segment.evaluate(t, derivative_order::POSITION);

      // Absolute distance of point AP from line BC
      prev_dist = dist;
      dist = computePointLineDistance(point, start, end);
      if (dist > max_dist) { max_dist = dist; }

      // Integrate area
      area += 0.5*(dist+prev_dist) * (point-prev_pos).norm();
    }
  }
  // TODO: Distinguish max_dist for each segment?
  result->max_dist_from_straight_line = max_dist;
  result->area_traj_straight_line = area;
}

bool TimeEvaluationNode::computeMinMaxMagnitudeAllSegments(
        const Segment::Vector& segments, int derivative,
        const std::vector<int>& dimensions, std::vector<Extremum>* maxima) const {
  // For all segments in the trajectory:
  for (size_t segment_idx = 0; segment_idx < segments.size(); segment_idx++) {
    // Compute candidates.
    std::vector<Extremum> candidates;
    if (!segments[segment_idx].computeMinMaxMagnitudeCandidates(
            derivative, 0.0, segments[segment_idx].getTime(), dimensions,
            &candidates)) {
      return false;
    }
    // Evaluate candidates.
    Extremum minimum_candidate, maximum_candidate;
    if (!segments[segment_idx].selectMinMaxMagnitudeFromCandidates(
            0.0, segments[segment_idx].getTime(), derivative, dimensions,
            candidates, &minimum_candidate, &maximum_candidate)) {
      return false;
    }
    maxima->push_back(maximum_candidate);
  }
  return true;
}

visualization_msgs::Marker TimeEvaluationNode::createMarkerForPath(
    mav_msgs::EigenTrajectoryPointVector& path,
    const std_msgs::ColorRGBA& color, const std::string& name,
    double scale) const {
  visualization_msgs::Marker path_marker;

  const int kPublishEveryNSamples = 1;
  const double kMaxMagnitude = 100.0;

  path_marker.header.frame_id = "world";

  path_marker.header.stamp = ros::Time::now();
  path_marker.type = visualization_msgs::Marker::LINE_STRIP;
  path_marker.color = color;
  path_marker.ns = name;
  path_marker.scale.x = scale;

  path_marker.points.reserve(path.size() / kPublishEveryNSamples);
  int i = 0;
  for (const mav_msgs::EigenTrajectoryPoint& point : path) {
    i++;
    if (i % kPublishEveryNSamples != 0) {
      continue;
    }
    // Check that we're in some reasonable bounds.
    // Makes rviz stop crashing.
    if (point.position_W.maxCoeff() > kMaxMagnitude ||
        point.position_W.minCoeff() < -kMaxMagnitude) {
      continue;
    }

    geometry_msgs::Point point_msg;
    tf::pointEigenToMsg(point.position_W, point_msg);
    path_marker.points.push_back(point_msg);
  }

  return path_marker;
}


double TimeEvaluationNode::computePointLineDistance(
        const Eigen::Vector3d& A, const Eigen::Vector3d& B,
        const Eigen::Vector3d& C) const {
  // Distance of point A from line CB
  Eigen::Vector3d d = (C - B) / (C-B).norm();
  Eigen::Vector3d v = A - B;
  double t = v.dot(d);
  Eigen::Vector3d P = B + t * d;
  return (P-A).norm();
}

double TimeEvaluationNode::computePathLength(
    mav_msgs::EigenTrajectoryPointVector& path) const {
  Eigen::Vector3d last_point;
  double distance = 0;
  for (int i = 0; i < path.size(); ++i) {
    const mav_msgs::EigenTrajectoryPoint& point = path[i];

    if (i > 0) {
      distance += (point.position_W - last_point).norm();
    }
    last_point = point.position_W;
  }

  return distance;
}

std::string TimeEvaluationNode::printResults() const {
  // TODO: add optimization_success
  std::stringstream s;
  // Header.
  s << "trial_number, method_name, num_segments, nominal_length, "
       "optimization_success, bounds_violated, trajectory_time, "
       "trajectory_length, computation_time, a_max_actual, v_max_actual, "
       "abs_violation_a, abs_violation_v, rel_violation_a, rel_violation_v, "
       "max_dist_sl_traj, area_traj_sl"
    << std::endl;
  for (size_t i = 0; i < results_.size(); ++i) {
    s << results_[i].trial_number << ", " << results_[i].method_name << ", "
      << results_[i].num_segments << ", " << results_[i].nominal_length << ", "
      << results_[i].optimization_success << ", " << results_[i].bounds_violated
      << ", " << results_[i].trajectory_time << ", "
      << results_[i].trajectory_length << ", " << results_[i].computation_time
      << ", " << results_[i].a_max_actual.value << ", "
      << results_[i].v_max_actual.value << ", " << results_[i].abs_violation_a
      << ", " << results_[i].abs_violation_v << ", "
      << results_[i].rel_violation_a << ", " << results_[i].rel_violation_v
      << ", " << results_[i].max_dist_from_straight_line
      << ", " << results_[i].area_traj_straight_line
      << std::endl;
  }

  // File path.
  std::string path = ros::package::getPath("mav_trajectory_generation_ros");
  std::string filename = "/results_time_allocation.csv";
  std::string results_path = path + filename;
  outputResults(results_path, results_);
  ROS_INFO("Save results at %s", results_path.c_str());

  return s.str();
}

void TimeEvaluationNode::outputResults(
        const std::string& filename,
        const std::vector<TimeAllocationBenchmarkResult>& results) const {
  // Append new lines to file
  FILE* fp = fopen(filename.c_str(), "w+");
  if (fp == NULL) {
    std::cout << "Cannot open file. ABORT wrinting results!" << std::endl;
    return;
  }

  fprintf(fp,
          "trial_num, method_name, #segments, nominal_length, "
                  "optimization_success, bounds_violated, trajectory_time, "
                  "trajectory_length, computation_time, a_max_actual,"
                  " v_max_actual, abs_violation_a, abs_violation_v, "
                  "rel_violation_a, rel_violation_v, max_dist_sl_traj,"
                  "area_traj_sl\n");
  for (const TimeAllocationBenchmarkResult& result : results) {
    fprintf(fp, "%d,%s,%d,%f,%d,%d,%f,%f,%f,%f,%f,%f,%f,%f,%f,%f,%f\n",
            result.trial_number, result.method_name.c_str(),
            result.num_segments, result.nominal_length,
            result.optimization_success, result.bounds_violated,
            result.trajectory_time, result.trajectory_length,
            result.computation_time, result.a_max_actual.value,
            result.v_max_actual.value, result.abs_violation_a,
            result.abs_violation_v, result.rel_violation_a,
            result.rel_violation_v, result.max_dist_from_straight_line,
            result.area_traj_straight_line);
  }

  fclose(fp);
}

}  // namespace mav_trajectory_generation

int main(int argc, char** argv) {
  ros::init(argc, argv, "time_evaluation_node");
  google::InitGoogleLogging(argv[0]);
  google::InstallFailureSignalHandler();

  ros::NodeHandle nh("");
  ros::NodeHandle nh_private("~");

  mav_trajectory_generation::TimeEvaluationNode time_eval_node(nh, nh_private);

  ROS_INFO("Initialized time evaluation node.");

  int num_trial_per_num_segments = 5;
  std::vector<int> num_segments_vector = {1, 2, 10, 50};

  int start_trial_number = 0;

  nh_private.param("start_trial_number", start_trial_number,
                   start_trial_number);

  int trial_number = 0;

  for (int i = 0; i < num_segments_vector.size(); ++i) {
    for (int j = 0; j < num_trial_per_num_segments; ++j) {
      if (trial_number < start_trial_number) {
        trial_number++;
        continue;
      }
      ROS_INFO("Trial number %d Num segments: %d", trial_number,
               num_segments_vector[i]);
      std::srand(trial_number);
      time_eval_node.runBenchmark(trial_number, num_segments_vector[i]);
      trial_number++;
      ros::spinOnce();
      if (time_eval_node.visualize()) {
        ros::Duration(2.0).sleep();
        ros::spinOnce();
      }
      if (!ros::ok()) {
        ROS_ERROR("Aborted early.");
        return 1;
      }
    }
  }

  ROS_INFO("Finished evaluations.");
  ROS_INFO("Results:\n%s", time_eval_node.printResults().c_str());
  // Print all timing results
  mav_trajectory_generation::timing::Timing::Print(std::cout);

  ros::spin();
  return 0;
}<|MERGE_RESOLUTION|>--- conflicted
+++ resolved
@@ -572,13 +572,8 @@
     result->bounds_violated = false;
   }
 
-<<<<<<< HEAD
-  // TODO: Add success variable to check for allowed relative violation, ...
-//  const double allowed_rel_violation = 0.1;
-=======
   // Todo: Add success variable to check for allowed relative violation, ...
   // const double allowed_rel_violation = 0.1;
->>>>>>> 62382af3
 
   // Evaluate maximum trajectory distance per segment from straight line path
   // 1) Sample trajectory
